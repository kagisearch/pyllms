import aiohttp
import openai
import tiktoken
import time
from typing import List, Optional

from .base_provider import BaseProvider


class OpenAIProvider(BaseProvider):
    # cost is per million tokens
    MODEL_INFO = {
        "gpt-3.5-turbo": {"prompt": 2.0, "completion": 2.0, "token_limit": 4000},
        "gpt-4": {"prompt": 30.0, "completion": 60.0, "token_limit": 8000},
    }

    def __init__(self, api_key, model=None):
        openai.api_key = api_key
        if model is None:
            model = list(self.MODEL_INFO.keys())[0]
        self.model = model

    def count_tokens(self, content: str):
        enc = tiktoken.encoding_for_model(self.model)
        return len(enc.encode(content))

    def _prepapre_model_input(self,
                              prompt: str,
                              history: Optional[List[dict]] = None,
                              system_message: Optional[List[dict]] = None,
                              temperature: float = 0,
                              max_tokens: int = 300,
                              stream: bool = False,
                              **kwargs,
                              ):

        messages = [{"role": "user", "content": prompt}]

        if history:
<<<<<<< HEAD
            messages = history + messages
=======
            messages = [*history, *messages]
>>>>>>> d0b04599

        if system_message:
            messages = [*system_message, *messages]

        model_input = {
            "messages": messages,
            "temperature": temperature,
            "max_tokens": max_tokens,
            "stream": stream,
            **kwargs,
        }
        return model_input

    def complete(
        self,
        prompt: str,
        history: Optional[List[dict]] = None,
        system_message: Optional[List[dict]] = None,
        temperature: float = 0,
        max_tokens: int = 300,
        **kwargs,
    ):
        """
        Args:
            history: messages in OpenAI format, each dict must include role and content key.
            system_message: system messages in OpenAI format, must have role and content key.
              It can has name key to include few-shots examples.
        """
        start_time = time.time()
        model_input = self._prepapre_model_input(prompt=prompt,
                                                 history=history,
                                                 system_message=system_message,
                                                 temperature=temperature,
                                                 max_tokens=max_tokens,
                                                 **kwargs
                                                 )
        response = openai.ChatCompletion.create(model=self.model, **model_input)
        latency = time.time() - start_time

        completion = response.choices[0].message.content.strip()
        usage = response.usage
        prompt_tokens = usage["prompt_tokens"]
        completion_tokens = usage["completion_tokens"]
        total_tokens = usage["total_tokens"]

        cost_per_token = self.MODEL_INFO[self.model]
        cost = (prompt_tokens * cost_per_token["prompt"] / 1000000) + (
            completion_tokens * cost_per_token["completion"] / 1000000
        )

        return {
            "text": completion,
            "meta": {
                "model": self.model,
                "tokens": total_tokens,
                "tokens_prompt": prompt_tokens,  # Add tokens_prompt to meta
                "tokens_completion": completion_tokens,  # Add tokens_completion to meta
                "cost": cost,
                "latency": latency,
            },
        }

    async def acomplete(
        self,
        prompt: str,
        history: Optional[List[dict]] = None,
        system_message: Optional[List[dict]] = None,
        temperature: float = 0,
        max_tokens: int = 300,
        aiosession: Optional[aiohttp.ClientSession] = None,
        **kwargs,
    ):
        """
        Args:
            history: messages in OpenAI format, each dict must include role and content key.
            system_message: system messages in OpenAI format, must have role and content key.
              It can has name key to include few-shots examples.
        """
        if aiosession is not None:
            openai.aiosession.set(aiosession)

        start_time = time.time()

        model_input = self._prepapre_model_input(prompt=prompt,
                                                 history=history,
                                                 system_message=system_message,
                                                 temperature=temperature,
                                                 max_tokens=max_tokens,
                                                 **kwargs
                                                 )

        response = await openai.ChatCompletion.acreate(model=self.model, **model_input)
        latency = time.time() - start_time
        completion = response.choices[0].message.content.strip()
        usage = response.usage
        prompt_tokens = usage["prompt_tokens"]
        completion_tokens = usage["completion_tokens"]
        total_tokens = usage["total_tokens"]

        cost_per_token = self.MODEL_INFO[self.model]
        cost = (prompt_tokens * cost_per_token["prompt"] / 1000000) + (
            completion_tokens * cost_per_token["completion"] / 1000000
        )

        return {
            "text": completion,
            "meta": {
                "model": self.model,
                "tokens": total_tokens,
                "tokens_prompt": prompt_tokens,  # Add tokens_prompt to meta
                "tokens_completion": completion_tokens,  # Add tokens_completion to meta
                "cost": cost,
                "latency": latency,
            },
        }

    def complete_stream(
        self,
        prompt: str,
        history: Optional[List[tuple]] = None,
        system_message: str = None,
        temperature: float = 0,
        max_tokens: int = 300,
        **kwargs,
    ):
        """
        Args:
            history: messages in OpenAI format, each dict must include role and content key.
            system_message: system messages in OpenAI format, must have role and content key.
              It can has name key to include few-shots examples.
        """
        model_input = self._prepapre_model_input(prompt=prompt,
                                                 history=history,
                                                 system_message=system_message,
                                                 temperature=temperature,
                                                 max_tokens=max_tokens,
                                                 stream=True,
                                                 **kwargs
                                                 )
        response = openai.ChatCompletion.create(model=self.model, **model_input)

        chunk_generator = (
            chunk["choices"][0].get("delta", {}).get("content") for chunk in response
        )
        while not (first_text := next(chunk_generator)):
            continue
        yield first_text.lstrip()
        yield from chunk_generator<|MERGE_RESOLUTION|>--- conflicted
+++ resolved
@@ -37,11 +37,7 @@
         messages = [{"role": "user", "content": prompt}]
 
         if history:
-<<<<<<< HEAD
-            messages = history + messages
-=======
             messages = [*history, *messages]
->>>>>>> d0b04599
 
         if system_message:
             messages = [*system_message, *messages]
