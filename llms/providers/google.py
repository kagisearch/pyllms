--- conflicted
+++ resolved
@@ -4,13 +4,9 @@
 from typing import Dict
 
 import vertexai
-from vertexai.language_models._language_models import TextGenerationModel
-from vertexai.preview.language_models import ChatModel
+from vertexai.language_models._language_models import TextGenerationModel, ChatModel
 
-<<<<<<< HEAD
-=======
 from ..results.result import Result
->>>>>>> a5533764
 from .base_provider import BaseProvider
 
 
@@ -47,20 +43,6 @@
             "max_output_tokens": max_output_tokens,
             **kwargs,
         }
-<<<<<<< HEAD
-        return prompt, params
-    
-    def complete(
-            self,
-            prompt: str,
-            temperature: float = 0.01,
-            max_tokens: int = 300,
-            context: str = None,
-            examples: dict = {},
-            **kwargs,
-    ):
-        prompt, params = self._prepare_model_input(
-=======
         return model_inputs
 
     def complete(
@@ -73,25 +55,18 @@
         **kwargs,
     ) -> Result:
         model_inputs = self._prepare_model_inputs(
->>>>>>> a5533764
             prompt=prompt,
             temperature=temperature,
             max_tokens=max_tokens,
             **kwargs,
         )
         with self.track_latency():
-<<<<<<< HEAD
             if isinstance(self.client, ChatModel):
                 chat = self.client.start_chat(context=context, examples=examples)
-                response = chat.send_message(prompt, **params)
+                response = chat.send_message(prompt, **model_inputs)
             elif isinstance(self.client, TextGenerationModel):
-                response = self.client.predict(prompt=prompt, **params)
+                response = self.client.predict(prompt=prompt, **model_inputs)
         
-=======
-            chat = self.client.start_chat(context=context, examples=examples)
-            response = chat.send_message(**model_inputs)
-
->>>>>>> a5533764
         completion = response.text
 
         # Calculate tokens and cost
