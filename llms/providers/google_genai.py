--- conflicted
+++ resolved
@@ -13,24 +13,6 @@
 class GoogleGenAIProvider(BaseProvider):
     # cost is per million tokens
     MODEL_INFO = {
-<<<<<<< HEAD
-        # no support for "textembedding-gecko"
-        "chat-bison-genai": {"prompt": 0.5, "completion": 0.5, "token_limit": 0, "uses_characters": True},
-        "text-bison-genai": {"prompt": 1.0, "completion": 1.0, "token_limit": 0, "uses_characters": True},
-        "gemini-1.5-pro": {"prompt": 3.5, "completion": 10.5, "token_limit": 128000, "uses_characters": True},
-        "gemini-1.5-pro-latest": {"prompt": 3.5, "completion": 10.5, "token_limit": 128000, "uses_characters": True},
-        "gemini-1.5-flash": {"prompt": 0.075, "completion": 0.3, "token_limit": 128000, "uses_characters": True},
-        "gemini-1.5-flash-latest": {"prompt": 0.075, "completion": 0.3, "token_limit": 128000, "uses_characters": True},
-        "gemini-1.5-pro-exp-0801" : {"prompt": 3.5, "completion": 10.5, "token_limit": 128000, "uses_characters": True},
-        "gemini-2.0-flash-exp" : {"prompt": 3.5, "completion": 10.5, "token_limit": 128000, "uses_characters": True},
-        "gemini-2.0-flash" : {"prompt": 0.1, "completion": 0.4, "token_limit": 128000, "uses_characters": True},
-        "gemini-2.0-flash-lite-preview-02-05" : {"prompt": 0.075, "completion": 0.30, "token_limit": 128000, "uses_characters": True},
-        "gemini-2.0-pro-exp-02-05" : {"prompt": 3.5, "completion": 10.5, "token_limit": 128000, "uses_characters": True},
-        "gemini-2.5-pro-exp-03-25" : {"prompt": 3.5, "completion": 10.5, "token_limit": 128000, "uses_characters": True},
-        "gemini-2.0-flash-thinking-exp-01-21" : {"prompt": 3.5, "completion": 10.5, "token_limit": 128000, "uses_characters": True},
-        "gemini-2.5-flash-preview-04-17" : {"prompt": 3.5, "completion": 10.5, "token_limit": 128000, "uses_characters": True},
-        "gemini-exp-1206" : {"prompt": 3.5, "completion": 10.5, "token_limit": 128000, "uses_characters": True},
-=======
         # Gemini 2.5 family - Enhanced thinking and reasoning
         "gemini-2.5-pro": {"prompt": 5.0, "completion": 15.0, "token_limit": 2000000, "uses_characters": True},
         "gemini-2.5-flash": {"prompt": 0.1, "completion": 0.4, "token_limit": 2000000, "uses_characters": True},
@@ -39,7 +21,6 @@
         # Gemini 2.0 family - Next generation features and speed
         "gemini-2.0-flash": {"prompt": 0.075, "completion": 0.3, "token_limit": 2000000, "uses_characters": True},
         "gemini-2.0-flash-lite": {"prompt": 0.0375, "completion": 0.15, "token_limit": 1000000, "uses_characters": True},
->>>>>>> 0c460033
         
         # Gemini 1.5 family - Stable and reliable models
         "gemini-1.5-pro": {"prompt": 3.5, "completion": 10.5, "token_limit": 2000000, "uses_characters": True},
